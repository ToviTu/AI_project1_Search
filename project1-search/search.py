--- conflicted
+++ resolved
@@ -176,16 +176,6 @@
     "*** YOUR CODE HERE ***"
     from util import PriorityQueue
 
-<<<<<<< HEAD
-    stack = PriorityQueue()
-    startNode = (problem.getStartState(), "Start", 0)
-    stack.push(startNode, startNode[-1])
-    expanded = set()
-    parentMap = dict()
-
-    while not stack.isEmpty():
-        node = stack.pop()
-=======
     startNode = (
         problem.getStartState(),
         "Start",
@@ -200,26 +190,11 @@
     while not stack.isEmpty():
         node = stack.pop()
 
->>>>>>> 05b9729f
-        if problem.isGoalState(node[0]):
-            # Start back tracking
-            steps = []
-            curNode = node
-            while curNode != startNode:
-<<<<<<< HEAD
-                prevNode = parentMap[curNode]
-                steps.append(prevNode[1])
-                curNode = prevNode
-            return steps[-2::-1] + [node[1]]
-
-        if node not in expanded:
-            successors = problem.getSuccessors(node[0])
-            expanded.add(node[0])
-            for s in successors:
-                if s[0] not in expanded:
-                    parentMap[s] = node
-                    stack.push(s, s[-1])
-=======
+        if problem.isGoalState(node[0]):
+            # Start back tracking
+            steps = []
+            curNode = node
+            while curNode != startNode:
                 prevNode = parentMap[curNode[0]][0]
                 steps.append(prevNode[1])
                 curNode = prevNode
@@ -238,7 +213,6 @@
                     parentMap[s[0]] = (node, cumCost + s[2])
                 if s[0] not in expanded:
                     stack.push(s, cumCost + s[2])
->>>>>>> 05b9729f
 
     return []
 
